--- conflicted
+++ resolved
@@ -569,11 +569,7 @@
                     ip = (InetAddress) addresses.nextElement();
                     if (ip != null && ip instanceof Inet4Address) {
                         byte[] ipByte = ip.getAddress();
-<<<<<<< HEAD
-   //                     System.out.println("get IP " + ipToIPv4Str(ipByte));
-=======
                 //        System.out.println("get IP " + ipToIPv4Str(ipByte));
->>>>>>> 7d66d5bf
                         //首先，必须能获得合法的IP字符串
                         if (ipByte.length == 4) {
                             //判断是否是正确IP                            
