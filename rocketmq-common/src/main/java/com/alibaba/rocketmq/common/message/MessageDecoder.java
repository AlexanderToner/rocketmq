/**
 * Copyright (C) 2010-2013 Alibaba Group Holding Limited
 * <p/>
 * Licensed under the Apache License, Version 2.0 (the "License");
 * you may not use this file except in compliance with the License.
 * You may obtain a copy of the License at
 * <p/>
 * http://www.apache.org/licenses/LICENSE-2.0
 * <p/>
 * Unless required by applicable law or agreed to in writing, software
 * distributed under the License is distributed on an "AS IS" BASIS,
 * WITHOUT WARRANTIES OR CONDITIONS OF ANY KIND, either express or implied.
 * See the License for the specific language governing permissions and
 * limitations under the License.
 */
package com.alibaba.rocketmq.common.message;

import com.alibaba.rocketmq.common.UtilAll;
import com.alibaba.rocketmq.common.sysflag.MessageSysFlag;

import java.net.InetAddress;
import java.net.InetSocketAddress;
import java.net.SocketAddress;
import java.net.UnknownHostException;
import java.nio.BufferUnderflowException;
import java.nio.ByteBuffer;
import java.nio.charset.Charset;
import java.util.ArrayList;
import java.util.HashMap;
import java.util.List;
import java.util.Map;


/**
 * 消息解码
 *
 * @author shijia.wxr<vintage.wang@gmail.com>
 */
public class MessageDecoder {
    /**
     * 消息ID定长,  此长度任意增加可能会导致MessageClientIDSetter.isUniqID判断错误
     */
    public final static int MSG_ID_LENGTH = 8 + 8;

    public final static Charset CHARSET_UTF8 = Charset.forName("UTF-8");
    /**
     * 存储记录各个字段位置
     */
    public final static int MessageMagicCodePostion = 4;
    public final static int MessageFlagPostion = 16;
    public final static int MessagePhysicOffsetPostion = 28;
    public final static int MessageStoreTimestampPostion = 56;
    public final static int MessageMagicCode = 0xAABBCCDD ^ 1880681586 + 8;
    /**
     * 序列化消息属性
     */
    public static final char NAME_VALUE_SEPARATOR = 1;
    public static final char PROPERTY_SEPARATOR = 2;

    public static String createMessageId(SocketAddress socketAddress, long transactionIdhashCode) {
        ByteBuffer byteBuffer = ByteBuffer.allocate(MessageDecoder.MSG_ID_LENGTH);
        InetSocketAddress inetSocketAddress = (InetSocketAddress) socketAddress;
        byteBuffer.put(inetSocketAddress.getAddress().getAddress());
        byteBuffer.putInt(inetSocketAddress.getPort());
        byteBuffer.putLong(transactionIdhashCode);
        byteBuffer.flip();
        return UtilAll.bytes2string(byteBuffer.array());
    }

    public static MessageId decodeMessageId(final String msgId) throws UnknownHostException {
        SocketAddress address;
        long offset;

        // 地址
        byte[] ip = UtilAll.string2bytes(msgId.substring(0, 8));
        byte[] port = UtilAll.string2bytes(msgId.substring(8, 16));
        ByteBuffer bb = ByteBuffer.wrap(port);
        int portInt = bb.getInt(0);
        address = new InetSocketAddress(InetAddress.getByAddress(ip), portInt);

        // offset
        byte[] data = UtilAll.string2bytes(msgId.substring(16, 32));
        bb = ByteBuffer.wrap(data);
        offset = bb.getLong(0);

        return new MessageId(address, offset);
    }

    public static MessageExt decode(java.nio.ByteBuffer byteBuffer) {
        return decode(byteBuffer, true, true, false);
    }

<<<<<<< HEAD
    public static MessageExt decode(java.nio.ByteBuffer byteBuffer, final boolean readBody, final boolean deCompressBody) {
=======
    /**
     * 客户端使用
     */
    public static MessageExt clientDecode(java.nio.ByteBuffer byteBuffer, final boolean readBody) {
        return decode(byteBuffer, readBody, true, true);
    }
    
    /**
     * SLAVE使用
     */
    public static MessageExt decode(java.nio.ByteBuffer byteBuffer, final boolean readBody) {
        return decode(byteBuffer, readBody, true, false);
    }


    // 当前该方法没有用到
    public static byte[] encode(MessageExt messageExt) throws Exception {
        byte[] body = messageExt.getBody();
        byte[] topics = messageExt.getTopic().getBytes(CHARSET_UTF8);
        byte topicLen = (byte) topics.length;
        String properties = messageProperties2String(messageExt.getProperties());
        byte[] propertiesBytes = properties.getBytes(CHARSET_UTF8);
        short propertiesLength = (short) propertiesBytes.length;
        int sysFlag = messageExt.getSysFlag();
        byte[] newBody = messageExt.getBody();
        if ((sysFlag & MessageSysFlag.CompressedFlag) == MessageSysFlag.CompressedFlag) {
            newBody = UtilAll.compress(body, 5);
        }
        int bodyLength = newBody.length;
        int storeSize = messageExt.getStoreSize();
        ByteBuffer byteBuffer;
        if (storeSize > 0) {
            byteBuffer = ByteBuffer.allocate(storeSize);
        }
        else {
            storeSize = 4 // 1 TOTALSIZE
                    + 4 // 2 MAGICCODE
                    + 4 // 3 BODYCRC
                    + 4 // 4 QUEUEID
                    + 4 // 5 FLAG
                    + 8 // 6 QUEUEOFFSET
                    + 8 // 7 PHYSICALOFFSET
                    + 4 // 8 SYSFLAG
                    + 8 // 9 BORNTIMESTAMP
                    + 8 // 10 BORNHOST
                    + 8 // 11 STORETIMESTAMP
                    + 8 // 12 STOREHOSTADDRESS
                    + 4 // 13 RECONSUMETIMES
                    + 8 // 14 Prepared Transaction Offset
                    + 4 + bodyLength // 14 BODY
                    + 1 + topicLen // 15 TOPIC
                    + 2 + propertiesLength // 16 propertiesLength
                    + 0;
            byteBuffer = ByteBuffer.allocate(storeSize);
        }
        // 1 TOTALSIZE
        byteBuffer.putInt(storeSize);

        // 2 MAGICCODE
        byteBuffer.putInt(MessageMagicCode);

        // 3 BODYCRC
        int bodyCRC = messageExt.getBodyCRC();
        byteBuffer.putInt(bodyCRC);

        // 4 QUEUEID
        int queueId = messageExt.getQueueId();
        byteBuffer.putInt(queueId);

        // 5 FLAG
        int flag = messageExt.getFlag();
        byteBuffer.putInt(flag);

        // 6 QUEUEOFFSET
        long queueOffset = messageExt.getQueueOffset();
        byteBuffer.putLong(queueOffset);

        // 7 PHYSICALOFFSET
        long physicOffset = messageExt.getCommitLogOffset();
        byteBuffer.putLong(physicOffset);

        // 8 SYSFLAG
        byteBuffer.putInt(sysFlag);

        // 9 BORNTIMESTAMP
        long bornTimeStamp = messageExt.getBornTimestamp();
        byteBuffer.putLong(bornTimeStamp);

        // 10 BORNHOST
        InetSocketAddress bornHost = (InetSocketAddress) messageExt.getBornHost();
        byteBuffer.put(bornHost.getAddress().getAddress());
        byteBuffer.putInt(bornHost.getPort());

        // 11 STORETIMESTAMP
        long storeTimestamp = messageExt.getStoreTimestamp();
        byteBuffer.putLong(storeTimestamp);

        // 12 STOREHOST
        InetSocketAddress serverHost = (InetSocketAddress) messageExt.getStoreHost();
        byteBuffer.put(serverHost.getAddress().getAddress());
        byteBuffer.putInt(serverHost.getPort());

        // 13 RECONSUMETIMES
        int reconsumeTimes = messageExt.getReconsumeTimes();
        byteBuffer.putInt(reconsumeTimes);

        // 14 Prepared Transaction Offset
        long preparedTransactionOffset = messageExt.getPreparedTransactionOffset();
        byteBuffer.putLong(preparedTransactionOffset);

        // 15 BODY
        byteBuffer.putInt(bodyLength);
        byteBuffer.put(newBody);

        // 16 TOPIC
        byteBuffer.put(topicLen);
        byteBuffer.put(topics);

        // 17 properties
        byteBuffer.putShort(propertiesLength);
        byteBuffer.put(propertiesBytes);

        return byteBuffer.array();
    }

    public static MessageExt decode(
                                    java.nio.ByteBuffer byteBuffer, final boolean readBody, final boolean deCompressBody) {
        return decode(byteBuffer, readBody, deCompressBody, false);
    }

    public static MessageExt decode(
                                    java.nio.ByteBuffer byteBuffer, final boolean readBody, final boolean deCompressBody, final boolean isClient) {
>>>>>>> 298841c7
        try {

            MessageExt msgExt;
            if (isClient) {
                msgExt = new MessageClientExt();                
            }
            else {
                msgExt = new MessageExt();
            }

            // 1 TOTALSIZE
            int storeSize = byteBuffer.getInt();
            msgExt.setStoreSize(storeSize);

            // 2 MAGICCODE
            byteBuffer.getInt();

            // 3 BODYCRC
            int bodyCRC = byteBuffer.getInt();
            msgExt.setBodyCRC(bodyCRC);

            // 4 QUEUEID
            int queueId = byteBuffer.getInt();
            msgExt.setQueueId(queueId);

            // 5 FLAG
            int flag = byteBuffer.getInt();
            msgExt.setFlag(flag);

            // 6 QUEUEOFFSET
            long queueOffset = byteBuffer.getLong();
            msgExt.setQueueOffset(queueOffset);

            // 7 PHYSICALOFFSET
            long physicOffset = byteBuffer.getLong();
            msgExt.setCommitLogOffset(physicOffset);

            // 8 SYSFLAG
            int sysFlag = byteBuffer.getInt();
            msgExt.setSysFlag(sysFlag);

            // 9 BORNTIMESTAMP
            long bornTimeStamp = byteBuffer.getLong();
            msgExt.setBornTimestamp(bornTimeStamp);

            // 10 BORNHOST
            byte[] bornHost = new byte[4];
            byteBuffer.get(bornHost, 0, 4);
            int port = byteBuffer.getInt();
            msgExt.setBornHost(new InetSocketAddress(InetAddress.getByAddress(bornHost), port));

            // 11 STORETIMESTAMP
            long storeTimestamp = byteBuffer.getLong();
            msgExt.setStoreTimestamp(storeTimestamp);

            // 12 STOREHOST
            byte[] storeHost = new byte[4];
            byteBuffer.get(storeHost, 0, 4);
            port = byteBuffer.getInt();
            msgExt.setStoreHost(new InetSocketAddress(InetAddress.getByAddress(storeHost), port));

            // 13 RECONSUMETIMES
            int reconsumeTimes = byteBuffer.getInt();
            msgExt.setReconsumeTimes(reconsumeTimes);

            // 14 Prepared Transaction Offset
            long preparedTransactionOffset = byteBuffer.getLong();
            msgExt.setPreparedTransactionOffset(preparedTransactionOffset);

            // 15 BODY
            int bodyLen = byteBuffer.getInt();
            if (bodyLen > 0) {
                if (readBody) {
                    byte[] body = new byte[bodyLen];
                    byteBuffer.get(body);

                    // uncompress body
                    if (deCompressBody && (sysFlag & MessageSysFlag.CompressedFlag) == MessageSysFlag.CompressedFlag) {
                        body = UtilAll.uncompress(body);
                    }

                    msgExt.setBody(body);
                } else {
                    byteBuffer.position(byteBuffer.position() + bodyLen);
                }
            }

            // 16 TOPIC
            byte topicLen = byteBuffer.get();
            byte[] topic = new byte[(int) topicLen];
            byteBuffer.get(topic);
            msgExt.setTopic(new String(topic, CHARSET_UTF8));

            // 17 properties
            short propertiesLength = byteBuffer.getShort();
            if (propertiesLength > 0) {
                byte[] properties = new byte[propertiesLength];
                byteBuffer.get(properties);
                String propertiesString = new String(properties, CHARSET_UTF8);
                Map<String, String> map = string2messageProperties(propertiesString);
                msgExt.setProperties(map);
            }

            // 消息ID
            ByteBuffer byteBufferMsgId = ByteBuffer.allocate(MSG_ID_LENGTH);
            String msgId = createMessageId(byteBufferMsgId, msgExt.getStoreHostBytes(), msgExt.getCommitLogOffset());
            msgExt.setMsgId(msgId);

            if (isClient) {
                //虽然也可以在MessageClientExt里面封装，当setMsgId时就是setOffsetMsgId，
                //但这样做MessageClientExt的逻辑会和外部耦合
                ((MessageClientExt)msgExt).setOffsetMsgId(msgId);
            }
            
            return msgExt;
        } catch (UnknownHostException e) {
            byteBuffer.position(byteBuffer.limit());
        } catch (BufferUnderflowException e) {
            byteBuffer.position(byteBuffer.limit());
        } catch (Exception e) {
            byteBuffer.position(byteBuffer.limit());
        }

        return null;
    }

    public static Map<String, String> string2messageProperties(final String properties) {
        Map<String, String> map = new HashMap<String, String>();
        if (properties != null) {
            String[] items = properties.split(String.valueOf(PROPERTY_SEPARATOR));
            if (items != null) {
                for (String i : items) {
                    String[] nv = i.split(String.valueOf(NAME_VALUE_SEPARATOR));
                    if (nv != null && 2 == nv.length) {
                        map.put(nv[0], nv[1]);
                    }
                }
            }
        }

        return map;
    }

    public static String createMessageId(final ByteBuffer input, final ByteBuffer addr, final long offset) {
        input.flip();
        input.limit(MessageDecoder.MSG_ID_LENGTH);

        // 消息存储主机地址 IP PORT 8
        input.put(addr);
        // 消息对应的物理分区 OFFSET 8
        input.putLong(offset);

<<<<<<< HEAD
        return UtilAll.bytes2string(input.array());
=======
    /**
     * 客户端使用
     */
    public static List<MessageExt> decodes(java.nio.ByteBuffer byteBuffer, final boolean readBody) {
        List<MessageExt> msgExts = new ArrayList<MessageExt>();
        while (byteBuffer.hasRemaining()) {
            MessageExt msgExt = clientDecode(byteBuffer, readBody);
            if (null != msgExt) {
                msgExts.add(msgExt);
            }
            else {
                break;
            }
        }
        return msgExts;
>>>>>>> 298841c7
    }

    // 当前该方法没有用到
    public static byte[] encode(MessageExt messageExt, boolean needCompress) throws Exception {
        byte[] body = messageExt.getBody();
        byte[] topics = messageExt.getTopic().getBytes(CHARSET_UTF8);
        byte topicLen = (byte) topics.length;
        String properties = messageProperties2String(messageExt.getProperties());
        byte[] propertiesBytes = properties.getBytes(CHARSET_UTF8);
        short propertiesLength = (short) propertiesBytes.length;
        int sysFlag = messageExt.getSysFlag();
        byte[] newBody = messageExt.getBody();
        if (needCompress && (sysFlag & MessageSysFlag.CompressedFlag) == MessageSysFlag.CompressedFlag) {
            newBody = UtilAll.compress(body, 5);
        }
        int bodyLength = newBody.length;
        int storeSize = messageExt.getStoreSize();
        ByteBuffer byteBuffer;
        if (storeSize > 0) {
            byteBuffer = ByteBuffer.allocate(storeSize);
        } else {
            storeSize = 4 // 1 TOTALSIZE
                    + 4 // 2 MAGICCODE
                    + 4 // 3 BODYCRC
                    + 4 // 4 QUEUEID
                    + 4 // 5 FLAG
                    + 8 // 6 QUEUEOFFSET
                    + 8 // 7 PHYSICALOFFSET
                    + 4 // 8 SYSFLAG
                    + 8 // 9 BORNTIMESTAMP
                    + 8 // 10 BORNHOST
                    + 8 // 11 STORETIMESTAMP
                    + 8 // 12 STOREHOSTADDRESS
                    + 4 // 13 RECONSUMETIMES
                    + 8 // 14 Prepared Transaction Offset
                    + 4 + bodyLength // 14 BODY
                    + 1 + topicLen // 15 TOPIC
                    + 2 + propertiesLength // 16 propertiesLength
                    + 0;
            byteBuffer = ByteBuffer.allocate(storeSize);
        }
        // 1 TOTALSIZE
        byteBuffer.putInt(storeSize);

        // 2 MAGICCODE
        byteBuffer.putInt(MessageMagicCode);

        // 3 BODYCRC
        int bodyCRC = messageExt.getBodyCRC();
        byteBuffer.putInt(bodyCRC);

        // 4 QUEUEID
        int queueId = messageExt.getQueueId();
        byteBuffer.putInt(queueId);

        // 5 FLAG
        int flag = messageExt.getFlag();
        byteBuffer.putInt(flag);

        // 6 QUEUEOFFSET
        long queueOffset = messageExt.getQueueOffset();
        byteBuffer.putLong(queueOffset);

        // 7 PHYSICALOFFSET
        long physicOffset = messageExt.getCommitLogOffset();
        byteBuffer.putLong(physicOffset);

        // 8 SYSFLAG
        byteBuffer.putInt(sysFlag);

        // 9 BORNTIMESTAMP
        long bornTimeStamp = messageExt.getBornTimestamp();
        byteBuffer.putLong(bornTimeStamp);

        // 10 BORNHOST
        InetSocketAddress bornHost = (InetSocketAddress) messageExt.getBornHost();
        byteBuffer.put(bornHost.getAddress().getAddress());
        byteBuffer.putInt(bornHost.getPort());

        // 11 STORETIMESTAMP
        long storeTimestamp = messageExt.getStoreTimestamp();
        byteBuffer.putLong(storeTimestamp);

        // 12 STOREHOST
        InetSocketAddress serverHost = (InetSocketAddress) messageExt.getStoreHost();
        byteBuffer.put(serverHost.getAddress().getAddress());
        byteBuffer.putInt(serverHost.getPort());

        // 13 RECONSUMETIMES
        int reconsumeTimes = messageExt.getReconsumeTimes();
        byteBuffer.putInt(reconsumeTimes);

        // 14 Prepared Transaction Offset
        long preparedTransactionOffset = messageExt.getPreparedTransactionOffset();
        byteBuffer.putLong(preparedTransactionOffset);

        // 15 BODY
        byteBuffer.putInt(bodyLength);
        byteBuffer.put(newBody);

        // 16 TOPIC
        byteBuffer.put(topicLen);
        byteBuffer.put(topics);

        // 17 properties
        byteBuffer.putShort(propertiesLength);
        byteBuffer.put(propertiesBytes);

        return byteBuffer.array();
    }

    public static String messageProperties2String(Map<String, String> properties) {
        StringBuilder sb = new StringBuilder();
        if (properties != null) {
            for (final Map.Entry<String, String> entry : properties.entrySet()) {
                final String name = entry.getKey();
                final String value = entry.getValue();

                sb.append(name);
                sb.append(NAME_VALUE_SEPARATOR);
                sb.append(value);
                sb.append(PROPERTY_SEPARATOR);
            }
        }
        return sb.toString();
    }

    public static List<MessageExt> decodes(java.nio.ByteBuffer byteBuffer) {
        return decodes(byteBuffer, true);
    }

    /**
     * 客户端使用
     */
    public static List<MessageExt> decodes(java.nio.ByteBuffer byteBuffer, final boolean readBody) {
        List<MessageExt> msgExts = new ArrayList<MessageExt>();
        while (byteBuffer.hasRemaining()) {
            MessageExt msgExt = decode(byteBuffer, readBody);
            if (null != msgExt) {
                msgExts.add(msgExt);
            } else {
                break;
            }
        }
        return msgExts;
    }

    /**
     * 客户端使用，SLAVE也会使用
     */
    public static MessageExt decode(java.nio.ByteBuffer byteBuffer, final boolean readBody) {
        return decode(byteBuffer, readBody, true);
    }
}<|MERGE_RESOLUTION|>--- conflicted
+++ resolved
@@ -1,12 +1,12 @@
 /**
  * Copyright (C) 2010-2013 Alibaba Group Holding Limited
- * <p/>
+ *
  * Licensed under the Apache License, Version 2.0 (the "License");
  * you may not use this file except in compliance with the License.
  * You may obtain a copy of the License at
- * <p/>
- * http://www.apache.org/licenses/LICENSE-2.0
- * <p/>
+ *
+ *     http://www.apache.org/licenses/LICENSE-2.0
+ *
  * Unless required by applicable law or agreed to in writing, software
  * distributed under the License is distributed on an "AS IS" BASIS,
  * WITHOUT WARRANTIES OR CONDITIONS OF ANY KIND, either express or implied.
@@ -33,7 +33,7 @@
 
 /**
  * 消息解码
- *
+ * 
  * @author shijia.wxr<vintage.wang@gmail.com>
  */
 public class MessageDecoder {
@@ -51,11 +51,20 @@
     public final static int MessagePhysicOffsetPostion = 28;
     public final static int MessageStoreTimestampPostion = 56;
     public final static int MessageMagicCode = 0xAABBCCDD ^ 1880681586 + 8;
-    /**
-     * 序列化消息属性
-     */
-    public static final char NAME_VALUE_SEPARATOR = 1;
-    public static final char PROPERTY_SEPARATOR = 2;
+
+
+    public static String createMessageId(final ByteBuffer input, final ByteBuffer addr, final long offset) {
+        input.flip();
+        input.limit(MessageDecoder.MSG_ID_LENGTH);
+
+        // 消息存储主机地址 IP PORT 8
+        input.put(addr);
+        // 消息对应的物理分区 OFFSET 8
+        input.putLong(offset);
+
+        return UtilAll.bytes2string(input.array());
+    }
+
 
     public static String createMessageId(SocketAddress socketAddress, long transactionIdhashCode) {
         ByteBuffer byteBuffer = ByteBuffer.allocate(MessageDecoder.MSG_ID_LENGTH);
@@ -67,6 +76,7 @@
         return UtilAll.bytes2string(byteBuffer.array());
     }
 
+
     public static MessageId decodeMessageId(final String msgId) throws UnknownHostException {
         SocketAddress address;
         long offset;
@@ -86,13 +96,11 @@
         return new MessageId(address, offset);
     }
 
+
     public static MessageExt decode(java.nio.ByteBuffer byteBuffer) {
         return decode(byteBuffer, true, true, false);
     }
 
-<<<<<<< HEAD
-    public static MessageExt decode(java.nio.ByteBuffer byteBuffer, final boolean readBody, final boolean deCompressBody) {
-=======
     /**
      * 客户端使用
      */
@@ -107,297 +115,6 @@
         return decode(byteBuffer, readBody, true, false);
     }
 
-
-    // 当前该方法没有用到
-    public static byte[] encode(MessageExt messageExt) throws Exception {
-        byte[] body = messageExt.getBody();
-        byte[] topics = messageExt.getTopic().getBytes(CHARSET_UTF8);
-        byte topicLen = (byte) topics.length;
-        String properties = messageProperties2String(messageExt.getProperties());
-        byte[] propertiesBytes = properties.getBytes(CHARSET_UTF8);
-        short propertiesLength = (short) propertiesBytes.length;
-        int sysFlag = messageExt.getSysFlag();
-        byte[] newBody = messageExt.getBody();
-        if ((sysFlag & MessageSysFlag.CompressedFlag) == MessageSysFlag.CompressedFlag) {
-            newBody = UtilAll.compress(body, 5);
-        }
-        int bodyLength = newBody.length;
-        int storeSize = messageExt.getStoreSize();
-        ByteBuffer byteBuffer;
-        if (storeSize > 0) {
-            byteBuffer = ByteBuffer.allocate(storeSize);
-        }
-        else {
-            storeSize = 4 // 1 TOTALSIZE
-                    + 4 // 2 MAGICCODE
-                    + 4 // 3 BODYCRC
-                    + 4 // 4 QUEUEID
-                    + 4 // 5 FLAG
-                    + 8 // 6 QUEUEOFFSET
-                    + 8 // 7 PHYSICALOFFSET
-                    + 4 // 8 SYSFLAG
-                    + 8 // 9 BORNTIMESTAMP
-                    + 8 // 10 BORNHOST
-                    + 8 // 11 STORETIMESTAMP
-                    + 8 // 12 STOREHOSTADDRESS
-                    + 4 // 13 RECONSUMETIMES
-                    + 8 // 14 Prepared Transaction Offset
-                    + 4 + bodyLength // 14 BODY
-                    + 1 + topicLen // 15 TOPIC
-                    + 2 + propertiesLength // 16 propertiesLength
-                    + 0;
-            byteBuffer = ByteBuffer.allocate(storeSize);
-        }
-        // 1 TOTALSIZE
-        byteBuffer.putInt(storeSize);
-
-        // 2 MAGICCODE
-        byteBuffer.putInt(MessageMagicCode);
-
-        // 3 BODYCRC
-        int bodyCRC = messageExt.getBodyCRC();
-        byteBuffer.putInt(bodyCRC);
-
-        // 4 QUEUEID
-        int queueId = messageExt.getQueueId();
-        byteBuffer.putInt(queueId);
-
-        // 5 FLAG
-        int flag = messageExt.getFlag();
-        byteBuffer.putInt(flag);
-
-        // 6 QUEUEOFFSET
-        long queueOffset = messageExt.getQueueOffset();
-        byteBuffer.putLong(queueOffset);
-
-        // 7 PHYSICALOFFSET
-        long physicOffset = messageExt.getCommitLogOffset();
-        byteBuffer.putLong(physicOffset);
-
-        // 8 SYSFLAG
-        byteBuffer.putInt(sysFlag);
-
-        // 9 BORNTIMESTAMP
-        long bornTimeStamp = messageExt.getBornTimestamp();
-        byteBuffer.putLong(bornTimeStamp);
-
-        // 10 BORNHOST
-        InetSocketAddress bornHost = (InetSocketAddress) messageExt.getBornHost();
-        byteBuffer.put(bornHost.getAddress().getAddress());
-        byteBuffer.putInt(bornHost.getPort());
-
-        // 11 STORETIMESTAMP
-        long storeTimestamp = messageExt.getStoreTimestamp();
-        byteBuffer.putLong(storeTimestamp);
-
-        // 12 STOREHOST
-        InetSocketAddress serverHost = (InetSocketAddress) messageExt.getStoreHost();
-        byteBuffer.put(serverHost.getAddress().getAddress());
-        byteBuffer.putInt(serverHost.getPort());
-
-        // 13 RECONSUMETIMES
-        int reconsumeTimes = messageExt.getReconsumeTimes();
-        byteBuffer.putInt(reconsumeTimes);
-
-        // 14 Prepared Transaction Offset
-        long preparedTransactionOffset = messageExt.getPreparedTransactionOffset();
-        byteBuffer.putLong(preparedTransactionOffset);
-
-        // 15 BODY
-        byteBuffer.putInt(bodyLength);
-        byteBuffer.put(newBody);
-
-        // 16 TOPIC
-        byteBuffer.put(topicLen);
-        byteBuffer.put(topics);
-
-        // 17 properties
-        byteBuffer.putShort(propertiesLength);
-        byteBuffer.put(propertiesBytes);
-
-        return byteBuffer.array();
-    }
-
-    public static MessageExt decode(
-                                    java.nio.ByteBuffer byteBuffer, final boolean readBody, final boolean deCompressBody) {
-        return decode(byteBuffer, readBody, deCompressBody, false);
-    }
-
-    public static MessageExt decode(
-                                    java.nio.ByteBuffer byteBuffer, final boolean readBody, final boolean deCompressBody, final boolean isClient) {
->>>>>>> 298841c7
-        try {
-
-            MessageExt msgExt;
-            if (isClient) {
-                msgExt = new MessageClientExt();                
-            }
-            else {
-                msgExt = new MessageExt();
-            }
-
-            // 1 TOTALSIZE
-            int storeSize = byteBuffer.getInt();
-            msgExt.setStoreSize(storeSize);
-
-            // 2 MAGICCODE
-            byteBuffer.getInt();
-
-            // 3 BODYCRC
-            int bodyCRC = byteBuffer.getInt();
-            msgExt.setBodyCRC(bodyCRC);
-
-            // 4 QUEUEID
-            int queueId = byteBuffer.getInt();
-            msgExt.setQueueId(queueId);
-
-            // 5 FLAG
-            int flag = byteBuffer.getInt();
-            msgExt.setFlag(flag);
-
-            // 6 QUEUEOFFSET
-            long queueOffset = byteBuffer.getLong();
-            msgExt.setQueueOffset(queueOffset);
-
-            // 7 PHYSICALOFFSET
-            long physicOffset = byteBuffer.getLong();
-            msgExt.setCommitLogOffset(physicOffset);
-
-            // 8 SYSFLAG
-            int sysFlag = byteBuffer.getInt();
-            msgExt.setSysFlag(sysFlag);
-
-            // 9 BORNTIMESTAMP
-            long bornTimeStamp = byteBuffer.getLong();
-            msgExt.setBornTimestamp(bornTimeStamp);
-
-            // 10 BORNHOST
-            byte[] bornHost = new byte[4];
-            byteBuffer.get(bornHost, 0, 4);
-            int port = byteBuffer.getInt();
-            msgExt.setBornHost(new InetSocketAddress(InetAddress.getByAddress(bornHost), port));
-
-            // 11 STORETIMESTAMP
-            long storeTimestamp = byteBuffer.getLong();
-            msgExt.setStoreTimestamp(storeTimestamp);
-
-            // 12 STOREHOST
-            byte[] storeHost = new byte[4];
-            byteBuffer.get(storeHost, 0, 4);
-            port = byteBuffer.getInt();
-            msgExt.setStoreHost(new InetSocketAddress(InetAddress.getByAddress(storeHost), port));
-
-            // 13 RECONSUMETIMES
-            int reconsumeTimes = byteBuffer.getInt();
-            msgExt.setReconsumeTimes(reconsumeTimes);
-
-            // 14 Prepared Transaction Offset
-            long preparedTransactionOffset = byteBuffer.getLong();
-            msgExt.setPreparedTransactionOffset(preparedTransactionOffset);
-
-            // 15 BODY
-            int bodyLen = byteBuffer.getInt();
-            if (bodyLen > 0) {
-                if (readBody) {
-                    byte[] body = new byte[bodyLen];
-                    byteBuffer.get(body);
-
-                    // uncompress body
-                    if (deCompressBody && (sysFlag & MessageSysFlag.CompressedFlag) == MessageSysFlag.CompressedFlag) {
-                        body = UtilAll.uncompress(body);
-                    }
-
-                    msgExt.setBody(body);
-                } else {
-                    byteBuffer.position(byteBuffer.position() + bodyLen);
-                }
-            }
-
-            // 16 TOPIC
-            byte topicLen = byteBuffer.get();
-            byte[] topic = new byte[(int) topicLen];
-            byteBuffer.get(topic);
-            msgExt.setTopic(new String(topic, CHARSET_UTF8));
-
-            // 17 properties
-            short propertiesLength = byteBuffer.getShort();
-            if (propertiesLength > 0) {
-                byte[] properties = new byte[propertiesLength];
-                byteBuffer.get(properties);
-                String propertiesString = new String(properties, CHARSET_UTF8);
-                Map<String, String> map = string2messageProperties(propertiesString);
-                msgExt.setProperties(map);
-            }
-
-            // 消息ID
-            ByteBuffer byteBufferMsgId = ByteBuffer.allocate(MSG_ID_LENGTH);
-            String msgId = createMessageId(byteBufferMsgId, msgExt.getStoreHostBytes(), msgExt.getCommitLogOffset());
-            msgExt.setMsgId(msgId);
-
-            if (isClient) {
-                //虽然也可以在MessageClientExt里面封装，当setMsgId时就是setOffsetMsgId，
-                //但这样做MessageClientExt的逻辑会和外部耦合
-                ((MessageClientExt)msgExt).setOffsetMsgId(msgId);
-            }
-            
-            return msgExt;
-        } catch (UnknownHostException e) {
-            byteBuffer.position(byteBuffer.limit());
-        } catch (BufferUnderflowException e) {
-            byteBuffer.position(byteBuffer.limit());
-        } catch (Exception e) {
-            byteBuffer.position(byteBuffer.limit());
-        }
-
-        return null;
-    }
-
-    public static Map<String, String> string2messageProperties(final String properties) {
-        Map<String, String> map = new HashMap<String, String>();
-        if (properties != null) {
-            String[] items = properties.split(String.valueOf(PROPERTY_SEPARATOR));
-            if (items != null) {
-                for (String i : items) {
-                    String[] nv = i.split(String.valueOf(NAME_VALUE_SEPARATOR));
-                    if (nv != null && 2 == nv.length) {
-                        map.put(nv[0], nv[1]);
-                    }
-                }
-            }
-        }
-
-        return map;
-    }
-
-    public static String createMessageId(final ByteBuffer input, final ByteBuffer addr, final long offset) {
-        input.flip();
-        input.limit(MessageDecoder.MSG_ID_LENGTH);
-
-        // 消息存储主机地址 IP PORT 8
-        input.put(addr);
-        // 消息对应的物理分区 OFFSET 8
-        input.putLong(offset);
-
-<<<<<<< HEAD
-        return UtilAll.bytes2string(input.array());
-=======
-    /**
-     * 客户端使用
-     */
-    public static List<MessageExt> decodes(java.nio.ByteBuffer byteBuffer, final boolean readBody) {
-        List<MessageExt> msgExts = new ArrayList<MessageExt>();
-        while (byteBuffer.hasRemaining()) {
-            MessageExt msgExt = clientDecode(byteBuffer, readBody);
-            if (null != msgExt) {
-                msgExts.add(msgExt);
-            }
-            else {
-                break;
-            }
-        }
-        return msgExts;
->>>>>>> 298841c7
-    }
 
     // 当前该方法没有用到
     public static byte[] encode(MessageExt messageExt, boolean needCompress) throws Exception {
@@ -508,6 +225,173 @@
         return byteBuffer.array();
     }
 
+    public static MessageExt decode(
+                                    java.nio.ByteBuffer byteBuffer, final boolean readBody, final boolean deCompressBody) {
+        return decode(byteBuffer, readBody, deCompressBody, false);
+    }
+
+    public static MessageExt decode(
+                                    java.nio.ByteBuffer byteBuffer, final boolean readBody, final boolean deCompressBody, final boolean isClient) {
+        try {
+
+            MessageExt msgExt;
+            if (isClient) {
+                msgExt = new MessageClientExt();                
+            }
+            else {
+                msgExt = new MessageExt();
+            }
+
+            // 1 TOTALSIZE
+            int storeSize = byteBuffer.getInt();
+            msgExt.setStoreSize(storeSize);
+
+            // 2 MAGICCODE
+            byteBuffer.getInt();
+
+            // 3 BODYCRC
+            int bodyCRC = byteBuffer.getInt();
+            msgExt.setBodyCRC(bodyCRC);
+
+            // 4 QUEUEID
+            int queueId = byteBuffer.getInt();
+            msgExt.setQueueId(queueId);
+
+            // 5 FLAG
+            int flag = byteBuffer.getInt();
+            msgExt.setFlag(flag);
+
+            // 6 QUEUEOFFSET
+            long queueOffset = byteBuffer.getLong();
+            msgExt.setQueueOffset(queueOffset);
+
+            // 7 PHYSICALOFFSET
+            long physicOffset = byteBuffer.getLong();
+            msgExt.setCommitLogOffset(physicOffset);
+
+            // 8 SYSFLAG
+            int sysFlag = byteBuffer.getInt();
+            msgExt.setSysFlag(sysFlag);
+
+            // 9 BORNTIMESTAMP
+            long bornTimeStamp = byteBuffer.getLong();
+            msgExt.setBornTimestamp(bornTimeStamp);
+
+            // 10 BORNHOST
+            byte[] bornHost = new byte[4];
+            byteBuffer.get(bornHost, 0, 4);
+            int port = byteBuffer.getInt();
+            msgExt.setBornHost(new InetSocketAddress(InetAddress.getByAddress(bornHost), port));
+
+            // 11 STORETIMESTAMP
+            long storeTimestamp = byteBuffer.getLong();
+            msgExt.setStoreTimestamp(storeTimestamp);
+
+            // 12 STOREHOST
+            byte[] storeHost = new byte[4];
+            byteBuffer.get(storeHost, 0, 4);
+            port = byteBuffer.getInt();
+            msgExt.setStoreHost(new InetSocketAddress(InetAddress.getByAddress(storeHost), port));
+
+            // 13 RECONSUMETIMES
+            int reconsumeTimes = byteBuffer.getInt();
+            msgExt.setReconsumeTimes(reconsumeTimes);
+
+            // 14 Prepared Transaction Offset
+            long preparedTransactionOffset = byteBuffer.getLong();
+            msgExt.setPreparedTransactionOffset(preparedTransactionOffset);
+
+            // 15 BODY
+            int bodyLen = byteBuffer.getInt();
+            if (bodyLen > 0) {
+                if (readBody) {
+                    byte[] body = new byte[bodyLen];
+                    byteBuffer.get(body);
+
+                    // uncompress body
+                    if (deCompressBody && (sysFlag & MessageSysFlag.CompressedFlag) == MessageSysFlag.CompressedFlag) {
+                        body = UtilAll.uncompress(body);
+                    }
+
+                    msgExt.setBody(body);
+                }
+                else {
+                    byteBuffer.position(byteBuffer.position() + bodyLen);
+                }
+            }
+
+            // 16 TOPIC
+            byte topicLen = byteBuffer.get();
+            byte[] topic = new byte[(int) topicLen];
+            byteBuffer.get(topic);
+            msgExt.setTopic(new String(topic, CHARSET_UTF8));
+
+            // 17 properties
+            short propertiesLength = byteBuffer.getShort();
+            if (propertiesLength > 0) {
+                byte[] properties = new byte[propertiesLength];
+                byteBuffer.get(properties);
+                String propertiesString = new String(properties, CHARSET_UTF8);
+                Map<String, String> map = string2messageProperties(propertiesString);
+                msgExt.setProperties(map);
+            }
+
+            // 消息ID
+            ByteBuffer byteBufferMsgId = ByteBuffer.allocate(MSG_ID_LENGTH);
+            String msgId = createMessageId(byteBufferMsgId, msgExt.getStoreHostBytes(), msgExt.getCommitLogOffset());
+            msgExt.setMsgId(msgId);
+
+            if (isClient) {
+                //虽然也可以在MessageClientExt里面封装，当setMsgId时就是setOffsetMsgId，
+                //但这样做MessageClientExt的逻辑会和外部耦合
+                ((MessageClientExt)msgExt).setOffsetMsgId(msgId);
+            }
+            
+            return msgExt;
+        }
+        catch (UnknownHostException e) {
+            byteBuffer.position(byteBuffer.limit());
+        }
+        catch (BufferUnderflowException e) {
+            byteBuffer.position(byteBuffer.limit());
+        }
+        catch (Exception e) {
+            byteBuffer.position(byteBuffer.limit());
+        }
+
+        return null;
+    }
+
+
+    public static List<MessageExt> decodes(java.nio.ByteBuffer byteBuffer) {
+        return decodes(byteBuffer, true);
+    }
+
+
+    /**
+     * 客户端使用
+     */
+    public static List<MessageExt> decodes(java.nio.ByteBuffer byteBuffer, final boolean readBody) {
+        List<MessageExt> msgExts = new ArrayList<MessageExt>();
+        while (byteBuffer.hasRemaining()) {
+            MessageExt msgExt = clientDecode(byteBuffer, readBody);
+            if (null != msgExt) {
+                msgExts.add(msgExt);
+            }
+            else {
+                break;
+            }
+        }
+        return msgExts;
+    }
+
+    /**
+     * 序列化消息属性
+     */
+    public static final char NAME_VALUE_SEPARATOR = 1;
+    public static final char PROPERTY_SEPARATOR = 2;
+
+
     public static String messageProperties2String(Map<String, String> properties) {
         StringBuilder sb = new StringBuilder();
         if (properties != null) {
@@ -524,30 +408,21 @@
         return sb.toString();
     }
 
-    public static List<MessageExt> decodes(java.nio.ByteBuffer byteBuffer) {
-        return decodes(byteBuffer, true);
-    }
-
-    /**
-     * 客户端使用
-     */
-    public static List<MessageExt> decodes(java.nio.ByteBuffer byteBuffer, final boolean readBody) {
-        List<MessageExt> msgExts = new ArrayList<MessageExt>();
-        while (byteBuffer.hasRemaining()) {
-            MessageExt msgExt = decode(byteBuffer, readBody);
-            if (null != msgExt) {
-                msgExts.add(msgExt);
-            } else {
-                break;
-            }
-        }
-        return msgExts;
-    }
-
-    /**
-     * 客户端使用，SLAVE也会使用
-     */
-    public static MessageExt decode(java.nio.ByteBuffer byteBuffer, final boolean readBody) {
-        return decode(byteBuffer, readBody, true);
+
+    public static Map<String, String> string2messageProperties(final String properties) {
+        Map<String, String> map = new HashMap<String, String>();
+        if (properties != null) {
+            String[] items = properties.split(String.valueOf(PROPERTY_SEPARATOR));
+            if (items != null) {
+                for (String i : items) {
+                    String[] nv = i.split(String.valueOf(NAME_VALUE_SEPARATOR));
+                    if (nv != null && 2 == nv.length) {
+                        map.put(nv[0], nv[1]);
+                    }
+                }
+            }
+        }
+
+        return map;
     }
 }