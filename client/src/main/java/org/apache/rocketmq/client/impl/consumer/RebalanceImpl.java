/*
 * Licensed to the Apache Software Foundation (ASF) under one or more
 * contributor license agreements.  See the NOTICE file distributed with
 * this work for additional information regarding copyright ownership.
 * The ASF licenses this file to You under the Apache License, Version 2.0
 * (the "License"); you may not use this file except in compliance with
 * the License.  You may obtain a copy of the License at
 *
 *     http://www.apache.org/licenses/LICENSE-2.0
 *
 * Unless required by applicable law or agreed to in writing, software
 * distributed under the License is distributed on an "AS IS" BASIS,
 * WITHOUT WARRANTIES OR CONDITIONS OF ANY KIND, either express or implied.
 * See the License for the specific language governing permissions and
 * limitations under the License.
 */
package org.apache.rocketmq.client.impl.consumer;

import java.util.ArrayList;
import java.util.Collections;
import java.util.HashMap;
import java.util.HashSet;
import java.util.Iterator;
import java.util.List;
import java.util.Map;
import java.util.Map.Entry;
import java.util.Set;
import java.util.concurrent.ConcurrentHashMap;
import java.util.concurrent.ConcurrentMap;
import org.apache.rocketmq.client.consumer.AllocateMessageQueueStrategy;
import org.apache.rocketmq.client.exception.MQClientException;
import org.apache.rocketmq.client.impl.FindBrokerResult;
import org.apache.rocketmq.client.impl.factory.MQClientInstance;
import org.apache.rocketmq.client.log.ClientLogger;
import org.apache.rocketmq.common.KeyBuilder;
import org.apache.rocketmq.common.MixAll;
import org.apache.rocketmq.common.filter.FilterAPI;
import org.apache.rocketmq.common.message.MessageQueue;
import org.apache.rocketmq.common.message.MessageQueueAssignment;
import org.apache.rocketmq.common.message.MessageRequestMode;
import org.apache.rocketmq.common.protocol.body.LockBatchRequestBody;
import org.apache.rocketmq.common.protocol.body.UnlockBatchRequestBody;
import org.apache.rocketmq.common.protocol.heartbeat.ConsumeType;
import org.apache.rocketmq.common.protocol.heartbeat.MessageModel;
import org.apache.rocketmq.common.protocol.heartbeat.SubscriptionData;
import org.apache.rocketmq.logging.InternalLogger;
import org.apache.rocketmq.remoting.exception.RemotingTimeoutException;

public abstract class RebalanceImpl {
    protected static final InternalLogger log = ClientLogger.getLog();

    protected final ConcurrentMap<MessageQueue, ProcessQueue> processQueueTable = new ConcurrentHashMap<MessageQueue, ProcessQueue>(64);
    protected final ConcurrentMap<MessageQueue, PopProcessQueue> popProcessQueueTable = new ConcurrentHashMap<MessageQueue, PopProcessQueue>(64);

    protected final ConcurrentMap<String/* topic */, Set<MessageQueue>> topicSubscribeInfoTable =
        new ConcurrentHashMap<String, Set<MessageQueue>>();
    protected final ConcurrentMap<String /* topic */, SubscriptionData> subscriptionInner =
        new ConcurrentHashMap<String, SubscriptionData>();
    protected String consumerGroup;
    protected MessageModel messageModel;
    protected AllocateMessageQueueStrategy allocateMessageQueueStrategy;
    protected MQClientInstance mQClientFactory;
    private static final int TIMEOUT_CHECK_TIMES = 3;
    private static final int QUERY_ASSIGNMENT_TIMEOUT = 3000;

    private Map<String, String> topicBrokerRebalance = new ConcurrentHashMap<String, String>();
    private Map<String, String> topicClientRebalance = new ConcurrentHashMap<String, String>();

    public RebalanceImpl(String consumerGroup, MessageModel messageModel,
        AllocateMessageQueueStrategy allocateMessageQueueStrategy,
        MQClientInstance mQClientFactory) {
        this.consumerGroup = consumerGroup;
        this.messageModel = messageModel;
        this.allocateMessageQueueStrategy = allocateMessageQueueStrategy;
        this.mQClientFactory = mQClientFactory;
    }

    public void unlock(final MessageQueue mq, final boolean oneway) {
        FindBrokerResult findBrokerResult = this.mQClientFactory.findBrokerAddressInSubscribe(this.mQClientFactory.getBrokerNameFromMessageQueue(mq), MixAll.MASTER_ID, true);
        if (findBrokerResult != null) {
            UnlockBatchRequestBody requestBody = new UnlockBatchRequestBody();
            requestBody.setConsumerGroup(this.consumerGroup);
            requestBody.setClientId(this.mQClientFactory.getClientId());
            requestBody.getMqSet().add(mq);

            try {
                this.mQClientFactory.getMQClientAPIImpl().unlockBatchMQ(findBrokerResult.getBrokerAddr(), requestBody, 1000, oneway);
                log.warn("unlock messageQueue. group:{}, clientId:{}, mq:{}",
                    this.consumerGroup,
                    this.mQClientFactory.getClientId(),
                    mq);
            } catch (Exception e) {
                log.error("unlockBatchMQ exception, " + mq, e);
            }
        }
    }

    public void unlockAll(final boolean oneway) {
        HashMap<String, Set<MessageQueue>> brokerMqs = this.buildProcessQueueTableByBrokerName();

        for (final Map.Entry<String, Set<MessageQueue>> entry : brokerMqs.entrySet()) {
            final String brokerName = entry.getKey();
            final Set<MessageQueue> mqs = entry.getValue();

            if (mqs.isEmpty()) {
                continue;
            }

            FindBrokerResult findBrokerResult = this.mQClientFactory.findBrokerAddressInSubscribe(brokerName, MixAll.MASTER_ID, true);
            if (findBrokerResult != null) {
                UnlockBatchRequestBody requestBody = new UnlockBatchRequestBody();
                requestBody.setConsumerGroup(this.consumerGroup);
                requestBody.setClientId(this.mQClientFactory.getClientId());
                requestBody.setMqSet(mqs);

                try {
                    this.mQClientFactory.getMQClientAPIImpl().unlockBatchMQ(findBrokerResult.getBrokerAddr(), requestBody, 1000, oneway);

                    for (MessageQueue mq : mqs) {
                        ProcessQueue processQueue = this.processQueueTable.get(mq);
                        if (processQueue != null) {
                            processQueue.setLocked(false);
                            log.info("the message queue unlock OK, Group: {} {}", this.consumerGroup, mq);
                        }
                    }
                } catch (Exception e) {
                    log.error("unlockBatchMQ exception, " + mqs, e);
                }
            }
        }
    }

    private HashMap<String/* brokerName */, Set<MessageQueue>> buildProcessQueueTableByBrokerName() {
<<<<<<< HEAD
        HashMap<String, Set<MessageQueue>> result = new HashMap<String, Set<MessageQueue>>(this.processQueueTable.size(), 1);
        for (MessageQueue mq : this.processQueueTable.keySet()) {
            Set<MessageQueue> mqs = result.get(mq.getBrokerName());
=======
        HashMap<String, Set<MessageQueue>> result = new HashMap<String, Set<MessageQueue>>();

        for (Map.Entry<MessageQueue, ProcessQueue> entry : this.processQueueTable.entrySet()) {
            MessageQueue mq = entry.getKey();
            ProcessQueue pq = entry.getValue();

            if (pq.isDropped()) {
                continue;
            }

            String destBrokerName = this.mQClientFactory.getBrokerNameFromMessageQueue(mq);
            Set<MessageQueue> mqs = result.get(destBrokerName);
>>>>>>> ef37465e
            if (null == mqs) {
                mqs = new HashSet<MessageQueue>();
                result.put(mq.getBrokerName(), mqs);
            }

            mqs.add(mq);
        }

        return result;
    }

    public boolean lock(final MessageQueue mq) {
        FindBrokerResult findBrokerResult = this.mQClientFactory.findBrokerAddressInSubscribe(this.mQClientFactory.getBrokerNameFromMessageQueue(mq), MixAll.MASTER_ID, true);
        if (findBrokerResult != null) {
            LockBatchRequestBody requestBody = new LockBatchRequestBody();
            requestBody.setConsumerGroup(this.consumerGroup);
            requestBody.setClientId(this.mQClientFactory.getClientId());
            requestBody.getMqSet().add(mq);

            try {
                Set<MessageQueue> lockedMq =
                    this.mQClientFactory.getMQClientAPIImpl().lockBatchMQ(findBrokerResult.getBrokerAddr(), requestBody, 1000);
                for (MessageQueue mmqq : lockedMq) {
                    ProcessQueue processQueue = this.processQueueTable.get(mmqq);
                    if (processQueue != null) {
                        processQueue.setLocked(true);
                        processQueue.setLastLockTimestamp(System.currentTimeMillis());
                    }
                }

                boolean lockOK = lockedMq.contains(mq);
                log.info("message queue lock {}, {} {}", lockOK ? "OK" : "Failed", this.consumerGroup, mq);
                return lockOK;
            } catch (Exception e) {
                log.error("lockBatchMQ exception, " + mq, e);
            }
        }

        return false;
    }

    public void lockAll() {
        HashMap<String, Set<MessageQueue>> brokerMqs = this.buildProcessQueueTableByBrokerName();

        Iterator<Entry<String, Set<MessageQueue>>> it = brokerMqs.entrySet().iterator();
        while (it.hasNext()) {
            Entry<String, Set<MessageQueue>> entry = it.next();
            final String brokerName = entry.getKey();
            final Set<MessageQueue> mqs = entry.getValue();

            if (mqs.isEmpty()) {
                continue;
            }

            FindBrokerResult findBrokerResult = this.mQClientFactory.findBrokerAddressInSubscribe(brokerName, MixAll.MASTER_ID, true);
            if (findBrokerResult != null) {
                LockBatchRequestBody requestBody = new LockBatchRequestBody();
                requestBody.setConsumerGroup(this.consumerGroup);
                requestBody.setClientId(this.mQClientFactory.getClientId());
                requestBody.setMqSet(mqs);

                try {
                    Set<MessageQueue> lockOKMQSet =
                        this.mQClientFactory.getMQClientAPIImpl().lockBatchMQ(findBrokerResult.getBrokerAddr(), requestBody, 1000);

                    for (MessageQueue mq : lockOKMQSet) {
                        ProcessQueue processQueue = this.processQueueTable.get(mq);
                        if (processQueue != null) {
                            if (!processQueue.isLocked()) {
                                log.info("the message queue locked OK, Group: {} {}", this.consumerGroup, mq);
                            }

                            processQueue.setLocked(true);
                            processQueue.setLastLockTimestamp(System.currentTimeMillis());
                        }
                    }
                    for (MessageQueue mq : mqs) {
                        if (!lockOKMQSet.contains(mq)) {
                            ProcessQueue processQueue = this.processQueueTable.get(mq);
                            if (processQueue != null) {
                                processQueue.setLocked(false);
                                log.warn("the message queue locked Failed, Group: {} {}", this.consumerGroup, mq);
                            }
                        }
                    }
                } catch (Exception e) {
                    log.error("lockBatchMQ exception, " + mqs, e);
                }
            }
        }
    }

    public boolean clientRebalance(String topic) {
        return true;
    }

    public boolean doRebalance(final boolean isOrder) {
        boolean balanced = true;
        Map<String, SubscriptionData> subTable = this.getSubscriptionInner();
        if (subTable != null) {
            for (final Map.Entry<String, SubscriptionData> entry : subTable.entrySet()) {
                final String topic = entry.getKey();
                try {
                    if (!clientRebalance(topic) && tryQueryAssignment(topic)) {
                        balanced = this.getRebalanceResultFromBroker(topic, isOrder);
                    } else {
                        balanced = this.rebalanceByTopic(topic, isOrder);
                    }
                } catch (Throwable e) {
                    if (!topic.startsWith(MixAll.RETRY_GROUP_TOPIC_PREFIX)) {
                        log.warn("rebalance Exception", e);
                        balanced = false;
                    }
                }
            }
        }

        this.truncateMessageQueueNotMyTopic();

        return balanced;
    }

    private boolean tryQueryAssignment(String topic) {
        if (topicClientRebalance.containsKey(topic)) {
            return false;
        }

        if (topicBrokerRebalance.containsKey(topic)) {
            return true;
        }
        String strategyName = allocateMessageQueueStrategy != null ? allocateMessageQueueStrategy.getName() : null;
        int retryTimes = 0;
        while (retryTimes++ < TIMEOUT_CHECK_TIMES) {
            try {
                Set<MessageQueueAssignment> resultSet = mQClientFactory.queryAssignment(topic, consumerGroup,
                    strategyName, messageModel, QUERY_ASSIGNMENT_TIMEOUT / TIMEOUT_CHECK_TIMES * retryTimes);
                topicBrokerRebalance.put(topic, topic);
                return true;
            } catch (Throwable t) {
                if (!(t instanceof RemotingTimeoutException)) {
                    log.error("tryQueryAssignment error.", t);
                    topicClientRebalance.put(topic, topic);
                    return false;
                }
            }
        }
        if (retryTimes >= TIMEOUT_CHECK_TIMES) {
            // if never success before and timeout exceed TIMEOUT_CHECK_TIMES, force client rebalance
            topicClientRebalance.put(topic, topic);
            return false;
        }
        return true;
    }

    public ConcurrentMap<String, SubscriptionData> getSubscriptionInner() {
        return subscriptionInner;
    }

    private boolean rebalanceByTopic(final String topic, final boolean isOrder) {
        boolean balanced = true;
        switch (messageModel) {
            case BROADCASTING: {
                Set<MessageQueue> mqSet = this.topicSubscribeInfoTable.get(topic);
                if (mqSet != null) {
                    boolean changed = this.updateProcessQueueTableInRebalance(topic, mqSet, isOrder);
                    if (changed) {
                        this.messageQueueChanged(topic, mqSet, mqSet);
                        log.info("messageQueueChanged {} {} {} {}", consumerGroup, topic, mqSet, mqSet);
                    }

                    balanced = mqSet.equals(getWorkingMessageQueue(topic));
                } else {
                    this.messageQueueChanged(topic, Collections.<MessageQueue>emptySet(), Collections.<MessageQueue>emptySet());
                    log.warn("doRebalance, {}, but the topic[{}] not exist.", consumerGroup, topic);
                }
                break;
            }
            case CLUSTERING: {
                Set<MessageQueue> mqSet = this.topicSubscribeInfoTable.get(topic);
                List<String> cidAll = this.mQClientFactory.findConsumerIdList(topic, consumerGroup);
                if (null == mqSet) {
                    if (!topic.startsWith(MixAll.RETRY_GROUP_TOPIC_PREFIX)) {
                        this.messageQueueChanged(topic, Collections.<MessageQueue>emptySet(), Collections.<MessageQueue>emptySet());
                        log.warn("doRebalance, {}, but the topic[{}] not exist.", consumerGroup, topic);
                    }
                }

                if (null == cidAll) {
                    log.warn("doRebalance, {} {}, get consumer id list failed", consumerGroup, topic);
                }

                if (mqSet != null && cidAll != null) {
                    List<MessageQueue> mqAll = new ArrayList<MessageQueue>();
                    mqAll.addAll(mqSet);

                    Collections.sort(mqAll);
                    Collections.sort(cidAll);

                    AllocateMessageQueueStrategy strategy = this.allocateMessageQueueStrategy;

                    List<MessageQueue> allocateResult = null;
                    try {
                        allocateResult = strategy.allocate(
                            this.consumerGroup,
                            this.mQClientFactory.getClientId(),
                            mqAll,
                            cidAll);
                    } catch (Throwable e) {
                        log.error("allocate message queue exception. strategy name: {}, ex: {}", strategy.getName(), e);
                        return false;
                    }

                    Set<MessageQueue> allocateResultSet = new HashSet<MessageQueue>();
                    if (allocateResult != null) {
                        allocateResultSet.addAll(allocateResult);
                    }

                    boolean changed = this.updateProcessQueueTableInRebalance(topic, allocateResultSet, isOrder);
                    if (changed) {
                        log.info(
                            "client rebalanced result changed. allocateMessageQueueStrategyName={}, group={}, topic={}, clientId={}, mqAllSize={}, cidAllSize={}, rebalanceResultSize={}, rebalanceResultSet={}",
                            strategy.getName(), consumerGroup, topic, this.mQClientFactory.getClientId(), mqSet.size(), cidAll.size(),
                            allocateResultSet.size(), allocateResultSet);
                        this.messageQueueChanged(topic, mqSet, allocateResultSet);
                    }

                    balanced = allocateResultSet.equals(getWorkingMessageQueue(topic));
                }
                break;
            }
            default:
                break;
        }

        return balanced;
    }

    private boolean getRebalanceResultFromBroker(final String topic, final boolean isOrder) {
        String strategyName = this.allocateMessageQueueStrategy.getName();
        Set<MessageQueueAssignment> messageQueueAssignments;
        try {
            messageQueueAssignments = this.mQClientFactory.queryAssignment(topic, consumerGroup,
                strategyName, messageModel, QUERY_ASSIGNMENT_TIMEOUT);
        } catch (Exception e) {
            log.error("allocate message queue exception. strategy name: {}, ex: {}", strategyName, e);
            return false;
        }

        // null means invalid result, we should skip the update logic
        if (messageQueueAssignments == null) {
            return false;
        }
        Set<MessageQueue> mqSet = new HashSet<MessageQueue>();
        for (MessageQueueAssignment messageQueueAssignment : messageQueueAssignments) {
            if (messageQueueAssignment.getMessageQueue() != null) {
                mqSet.add(messageQueueAssignment.getMessageQueue());
            }
        }
        Set<MessageQueue> mqAll = null;
        boolean changed = this.updateMessageQueueAssignment(topic, messageQueueAssignments, isOrder);
        if (changed) {
            log.info("broker rebalanced result changed. allocateMessageQueueStrategyName={}, group={}, topic={}, clientId={}, assignmentSet={}",
                strategyName, consumerGroup, topic, this.mQClientFactory.getClientId(), messageQueueAssignments);
            this.messageQueueChanged(topic, mqAll, mqSet);
        }

        return mqSet.equals(getWorkingMessageQueue(topic));
    }

    private Set<MessageQueue> getWorkingMessageQueue(String topic) {
        Set<MessageQueue> queueSet = new HashSet<MessageQueue>();
        for (Entry<MessageQueue, ProcessQueue> entry : this.processQueueTable.entrySet()) {
            MessageQueue mq = entry.getKey();
            ProcessQueue pq = entry.getValue();

            if (mq.getTopic().equals(topic) && !pq.isDropped()) {
                queueSet.add(mq);
            }
        }

        for (Entry<MessageQueue, PopProcessQueue> entry : this.popProcessQueueTable.entrySet()) {
            MessageQueue mq = entry.getKey();
            PopProcessQueue pq = entry.getValue();

            if (mq.getTopic().equals(topic) && !pq.isDropped()) {
                queueSet.add(mq);
            }
        }

        return queueSet;
    }

    private void truncateMessageQueueNotMyTopic() {
        Map<String, SubscriptionData> subTable = this.getSubscriptionInner();

        for (MessageQueue mq : this.processQueueTable.keySet()) {
            if (!subTable.containsKey(mq.getTopic())) {

                ProcessQueue pq = this.processQueueTable.remove(mq);
                if (pq != null) {
                    pq.setDropped(true);
                    log.info("doRebalance, {}, truncateMessageQueueNotMyTopic remove unnecessary mq, {}", consumerGroup, mq);
                }
            }
        }

        for (MessageQueue mq : this.popProcessQueueTable.keySet()) {
            if (!subTable.containsKey(mq.getTopic())) {

                PopProcessQueue pq = this.popProcessQueueTable.remove(mq);
                if (pq != null) {
                    pq.setDropped(true);
                    log.info("doRebalance, {}, truncateMessageQueueNotMyTopic remove unnecessary pop mq, {}", consumerGroup, mq);
                }
            }
        }

        Iterator<Map.Entry<String, String>> clientIter = topicClientRebalance.entrySet().iterator();
        while (clientIter.hasNext()) {
            if (!subTable.containsKey(clientIter.next().getKey())) {
                clientIter.remove();
            }
        }

        Iterator<Map.Entry<String, String>> brokerIter = topicBrokerRebalance.entrySet().iterator();
        while (brokerIter.hasNext()) {
            if (!subTable.containsKey(brokerIter.next().getKey())) {
                brokerIter.remove();
            }
        }
    }

    private boolean updateProcessQueueTableInRebalance(final String topic, final Set<MessageQueue> mqSet,
        final boolean isOrder) {
        boolean changed = false;

        Map<MessageQueue, MessageQueue> upgradeMqTable = new HashMap<MessageQueue, MessageQueue>();
        // drop process queues no longer belong me
        HashMap<MessageQueue, ProcessQueue> removeQueueMap = new HashMap<MessageQueue, ProcessQueue>(this.processQueueTable.size());
        Iterator<Entry<MessageQueue, ProcessQueue>> it = this.processQueueTable.entrySet().iterator();
        while (it.hasNext()) {
            Entry<MessageQueue, ProcessQueue> next = it.next();
            MessageQueue mq = next.getKey();
            ProcessQueue pq = next.getValue();

            if (mq.getTopic().equals(topic)) {
                if (!mqSet.contains(mq)) {
                    pq.setDropped(true);
                    removeQueueMap.put(mq, pq);
                } else if (pq.isPullExpired() && this.consumeType() == ConsumeType.CONSUME_PASSIVELY) {
                    pq.setDropped(true);
                    removeQueueMap.put(mq, pq);
                    log.error("[BUG]doRebalance, {}, try remove unnecessary mq, {}, because pull is pause, so try to fixed it",
                        consumerGroup, mq);
                }
            }
        }

        // remove message queues no longer belong me
        for (Entry<MessageQueue, ProcessQueue> entry : removeQueueMap.entrySet()) {
            MessageQueue mq = entry.getKey();
            ProcessQueue pq = entry.getValue();

            if (this.removeUnnecessaryMessageQueue(mq, pq)) {
                this.processQueueTable.remove(mq);
                changed = true;
                log.info("doRebalance, {}, remove unnecessary mq, {}", consumerGroup, mq);
            }
        }

        // add new message queue
        boolean allMQLocked = true;
        List<PullRequest> pullRequestList = new ArrayList<PullRequest>();
        for (MessageQueue mq : mqSet) {
            if (!this.processQueueTable.containsKey(mq)) {
                if (isOrder && !this.lock(mq)) {
                    log.warn("doRebalance, {}, add a new mq failed, {}, because lock failed", consumerGroup, mq);
                    allMQLocked = false;
                    continue;
                }

                this.removeDirtyOffset(mq);
                ProcessQueue pq = createProcessQueue(topic);
                pq.setLocked(true);
                long nextOffset = this.computePullFromWhere(mq);
                if (nextOffset >= 0) {
                    ProcessQueue pre = this.processQueueTable.putIfAbsent(mq, pq);
                    if (pre != null) {
                        log.info("doRebalance, {}, mq already exists, {}", consumerGroup, mq);
                    } else {
                        log.info("doRebalance, {}, add a new mq, {}", consumerGroup, mq);
                        PullRequest pullRequest = new PullRequest();
                        pullRequest.setConsumerGroup(consumerGroup);
                        pullRequest.setNextOffset(nextOffset);
                        pullRequest.setMessageQueue(mq);
                        pullRequest.setProcessQueue(pq);
                        pullRequestList.add(pullRequest);
                        changed = true;
                    }
                } else {
                    log.warn("doRebalance, {}, add new mq failed, {}", consumerGroup, mq);
                }
            }

        }

        if (!allMQLocked) {
            mQClientFactory.rebalanceLater(500);
        }

        this.dispatchPullRequest(pullRequestList, 500);

        return changed;
    }

    private boolean updateMessageQueueAssignment(final String topic, final Set<MessageQueueAssignment> assignments,
        final boolean isOrder) {
        boolean changed = false;

        Map<MessageQueue, MessageQueueAssignment> mq2PushAssignment = new HashMap<MessageQueue, MessageQueueAssignment>();
        Map<MessageQueue, MessageQueueAssignment> mq2PopAssignment = new HashMap<MessageQueue, MessageQueueAssignment>();
        for (MessageQueueAssignment assignment : assignments) {
            MessageQueue messageQueue = assignment.getMessageQueue();
            if (messageQueue == null) {
                continue;
            }
            if (MessageRequestMode.POP == assignment.getMode()) {
                mq2PopAssignment.put(messageQueue, assignment);
            } else {
                mq2PushAssignment.put(messageQueue, assignment);
            }
        }

        if (!topic.startsWith(MixAll.RETRY_GROUP_TOPIC_PREFIX)) {
            if (mq2PopAssignment.isEmpty() && !mq2PushAssignment.isEmpty()) {
                //pop switch to push
                //subscribe pop retry topic
                try {
                    final String retryTopic = KeyBuilder.buildPopRetryTopic(topic, getConsumerGroup());
                    SubscriptionData subscriptionData = FilterAPI.buildSubscriptionData(retryTopic, SubscriptionData.SUB_ALL);
                    getSubscriptionInner().put(retryTopic, subscriptionData);
                } catch (Exception ignored) {
                }

            } else if (!mq2PopAssignment.isEmpty() && mq2PushAssignment.isEmpty()) {
                //push switch to pop
                //unsubscribe pop retry topic
                try {
                    final String retryTopic = KeyBuilder.buildPopRetryTopic(topic, getConsumerGroup());
                    getSubscriptionInner().remove(retryTopic);
                } catch (Exception ignored) {
                }

            }
        }

        {
            // drop process queues no longer belong me
            HashMap<MessageQueue, ProcessQueue> removeQueueMap = new HashMap<MessageQueue, ProcessQueue>(this.processQueueTable.size());
            Iterator<Entry<MessageQueue, ProcessQueue>> it = this.processQueueTable.entrySet().iterator();
            while (it.hasNext()) {
                Entry<MessageQueue, ProcessQueue> next = it.next();
                MessageQueue mq = next.getKey();
                ProcessQueue pq = next.getValue();

                if (mq.getTopic().equals(topic)) {
                    if (!mq2PushAssignment.containsKey(mq)) {
                        pq.setDropped(true);
                        removeQueueMap.put(mq, pq);
                    } else if (pq.isPullExpired() && this.consumeType() == ConsumeType.CONSUME_PASSIVELY) {
                        pq.setDropped(true);
                        removeQueueMap.put(mq, pq);
                        log.error("[BUG]doRebalance, {}, try remove unnecessary mq, {}, because pull is pause, so try to fixed it",
                            consumerGroup, mq);
                    }
                }
            }
            // remove message queues no longer belong me
            for (Entry<MessageQueue, ProcessQueue> entry : removeQueueMap.entrySet()) {
                MessageQueue mq = entry.getKey();
                ProcessQueue pq = entry.getValue();

                if (this.removeUnnecessaryMessageQueue(mq, pq)) {
                    this.processQueueTable.remove(mq);
                    changed = true;
                    log.info("doRebalance, {}, remove unnecessary mq, {}", consumerGroup, mq);
                }
            }
        }

        {
            HashMap<MessageQueue, PopProcessQueue> removeQueueMap = new HashMap<MessageQueue, PopProcessQueue>(this.popProcessQueueTable.size());
            Iterator<Entry<MessageQueue, PopProcessQueue>> it = this.popProcessQueueTable.entrySet().iterator();
            while (it.hasNext()) {
                Entry<MessageQueue, PopProcessQueue> next = it.next();
                MessageQueue mq = next.getKey();
                PopProcessQueue pq = next.getValue();

                if (mq.getTopic().equals(topic)) {
                    if (!mq2PopAssignment.containsKey(mq)) {
                        //the queue is no longer your assignment
                        pq.setDropped(true);
                        removeQueueMap.put(mq, pq);
                    } else if (pq.isPullExpired() && this.consumeType() == ConsumeType.CONSUME_PASSIVELY) {
                        pq.setDropped(true);
                        removeQueueMap.put(mq, pq);
                        log.error("[BUG]doRebalance, {}, try remove unnecessary pop mq, {}, because pop is pause, so try to fixed it",
                            consumerGroup, mq);
                    }
                }
            }
            // remove message queues no longer belong me
            for (Entry<MessageQueue, PopProcessQueue> entry : removeQueueMap.entrySet()) {
                MessageQueue mq = entry.getKey();
                PopProcessQueue pq = entry.getValue();

                if (this.removeUnnecessaryPopMessageQueue(mq, pq)) {
                    this.popProcessQueueTable.remove(mq);
                    changed = true;
                    log.info("doRebalance, {}, remove unnecessary pop mq, {}", consumerGroup, mq);
                }
            }
        }

        {
            // add new message queue
            boolean allMQLocked = true;
            List<PullRequest> pullRequestList = new ArrayList<PullRequest>();
            for (MessageQueue mq : mq2PushAssignment.keySet()) {
                if (!this.processQueueTable.containsKey(mq)) {
                    if (isOrder && !this.lock(mq)) {
                        log.warn("doRebalance, {}, add a new mq failed, {}, because lock failed", consumerGroup, mq);
                        allMQLocked = false;
                        continue;
                    }

                    this.removeDirtyOffset(mq);
                    ProcessQueue pq = createProcessQueue();
                    pq.setLocked(true);
                    long nextOffset = -1L;
                    try {
                        nextOffset = this.computePullFromWhereWithException(mq);
                    } catch (Exception e) {
                        log.info("doRebalance, {}, compute offset failed, {}", consumerGroup, mq);
                        continue;
                    }

                    if (nextOffset >= 0) {
                        ProcessQueue pre = this.processQueueTable.putIfAbsent(mq, pq);
                        if (pre != null) {
                            log.info("doRebalance, {}, mq already exists, {}", consumerGroup, mq);
                        } else {
                            log.info("doRebalance, {}, add a new mq, {}", consumerGroup, mq);
                            PullRequest pullRequest = new PullRequest();
                            pullRequest.setConsumerGroup(consumerGroup);
                            pullRequest.setNextOffset(nextOffset);
                            pullRequest.setMessageQueue(mq);
                            pullRequest.setProcessQueue(pq);
                            pullRequestList.add(pullRequest);
                            changed = true;
                        }
                    } else {
                        log.warn("doRebalance, {}, add new mq failed, {}", consumerGroup, mq);
                    }
                }
            }

            if (!allMQLocked) {
                mQClientFactory.rebalanceLater(500);
            }
            this.dispatchPullRequest(pullRequestList, 500);
        }

        {
            // add new message queue
            List<PopRequest> popRequestList = new ArrayList<PopRequest>();
            for (MessageQueue mq : mq2PopAssignment.keySet()) {
                if (!this.popProcessQueueTable.containsKey(mq)) {
                    PopProcessQueue pq = createPopProcessQueue();
                    PopProcessQueue pre = this.popProcessQueueTable.putIfAbsent(mq, pq);
                    if (pre != null) {
                        log.info("doRebalance, {}, mq pop already exists, {}", consumerGroup, mq);
                    } else {
                        log.info("doRebalance, {}, add a new pop mq, {}", consumerGroup, mq);
                        PopRequest popRequest = new PopRequest();
                        popRequest.setTopic(topic);
                        popRequest.setConsumerGroup(consumerGroup);
                        popRequest.setMessageQueue(mq);
                        popRequest.setPopProcessQueue(pq);
                        popRequest.setInitMode(getConsumeInitMode());
                        popRequestList.add(popRequest);
                        changed = true;
                    }
                }
            }

            this.dispatchPopPullRequest(popRequestList, 500);
        }

        return changed;
    }

    public abstract void messageQueueChanged(final String topic, final Set<MessageQueue> mqAll,
        final Set<MessageQueue> mqDivided);

    public abstract boolean removeUnnecessaryMessageQueue(final MessageQueue mq, final ProcessQueue pq);

    public boolean removeUnnecessaryPopMessageQueue(final MessageQueue mq, final PopProcessQueue pq) {
        return true;
    }

    public abstract ConsumeType consumeType();

    public abstract void removeDirtyOffset(final MessageQueue mq);

    /**
     * When the network is unstable, using this interface may return wrong offset.
     * It is recommended to use computePullFromWhereWithException instead.
     * @param mq
     * @return offset
     */
    @Deprecated
    public abstract long computePullFromWhere(final MessageQueue mq);

    public abstract long computePullFromWhereWithException(final MessageQueue mq) throws MQClientException;

    public abstract int getConsumeInitMode();

    public abstract void dispatchPullRequest(final List<PullRequest> pullRequestList, final long delay);

    public abstract void dispatchPopPullRequest(final List<PopRequest> pullRequestList, final long delay);

    public abstract ProcessQueue createProcessQueue();

    public abstract PopProcessQueue createPopProcessQueue();

    public abstract ProcessQueue createProcessQueue(String topicName);

    public void removeProcessQueue(final MessageQueue mq) {
        ProcessQueue prev = this.processQueueTable.remove(mq);
        if (prev != null) {
            boolean droped = prev.isDropped();
            prev.setDropped(true);
            this.removeUnnecessaryMessageQueue(mq, prev);
            log.info("Fix Offset, {}, remove unnecessary mq, {} Droped: {}", consumerGroup, mq, droped);
        }
    }

    public ConcurrentMap<MessageQueue, ProcessQueue> getProcessQueueTable() {
        return processQueueTable;
    }

    public ConcurrentMap<MessageQueue, PopProcessQueue> getPopProcessQueueTable() {
        return popProcessQueueTable;
    }

    public ConcurrentMap<String, Set<MessageQueue>> getTopicSubscribeInfoTable() {
        return topicSubscribeInfoTable;
    }

    public String getConsumerGroup() {
        return consumerGroup;
    }

    public void setConsumerGroup(String consumerGroup) {
        this.consumerGroup = consumerGroup;
    }

    public MessageModel getMessageModel() {
        return messageModel;
    }

    public void setMessageModel(MessageModel messageModel) {
        this.messageModel = messageModel;
    }

    public AllocateMessageQueueStrategy getAllocateMessageQueueStrategy() {
        return allocateMessageQueueStrategy;
    }

    public void setAllocateMessageQueueStrategy(AllocateMessageQueueStrategy allocateMessageQueueStrategy) {
        this.allocateMessageQueueStrategy = allocateMessageQueueStrategy;
    }

    public MQClientInstance getmQClientFactory() {
        return mQClientFactory;
    }

    public void setmQClientFactory(MQClientInstance mQClientFactory) {
        this.mQClientFactory = mQClientFactory;
    }

    public void destroy() {
        Iterator<Entry<MessageQueue, ProcessQueue>> it = this.processQueueTable.entrySet().iterator();
        while (it.hasNext()) {
            Entry<MessageQueue, ProcessQueue> next = it.next();
            next.getValue().setDropped(true);
        }

        this.processQueueTable.clear();

        Iterator<Entry<MessageQueue, PopProcessQueue>> popIt = this.popProcessQueueTable.entrySet().iterator();
        while (popIt.hasNext()) {
            Entry<MessageQueue, PopProcessQueue> next = popIt.next();
            next.getValue().setDropped(true);
        }
        this.popProcessQueueTable.clear();
    }

}<|MERGE_RESOLUTION|>--- conflicted
+++ resolved
@@ -131,11 +131,6 @@
     }
 
     private HashMap<String/* brokerName */, Set<MessageQueue>> buildProcessQueueTableByBrokerName() {
-<<<<<<< HEAD
-        HashMap<String, Set<MessageQueue>> result = new HashMap<String, Set<MessageQueue>>(this.processQueueTable.size(), 1);
-        for (MessageQueue mq : this.processQueueTable.keySet()) {
-            Set<MessageQueue> mqs = result.get(mq.getBrokerName());
-=======
         HashMap<String, Set<MessageQueue>> result = new HashMap<String, Set<MessageQueue>>();
 
         for (Map.Entry<MessageQueue, ProcessQueue> entry : this.processQueueTable.entrySet()) {
@@ -148,7 +143,6 @@
 
             String destBrokerName = this.mQClientFactory.getBrokerNameFromMessageQueue(mq);
             Set<MessageQueue> mqs = result.get(destBrokerName);
->>>>>>> ef37465e
             if (null == mqs) {
                 mqs = new HashSet<MessageQueue>();
                 result.put(mq.getBrokerName(), mqs);
