--- conflicted
+++ resolved
@@ -19,22 +19,13 @@
     <parent>
         <groupId>org.apache.rocketmq</groupId>
         <artifactId>rocketmq-all</artifactId>
-<<<<<<< HEAD
         <version>5.0.1-PREVIEW-SNAPSHOT</version>
-=======
-        <version>4.9.4-SNAPSHOT</version>
->>>>>>> 13933297
     </parent>
 
     <modelVersion>4.0.0</modelVersion>
     <packaging>jar</packaging>
     <artifactId>rocketmq-client</artifactId>
     <name>rocketmq-client ${project.version}</name>
-
-    <properties>
-        <maven.compiler.source>1.6</maven.compiler.source>
-        <maven.compiler.target>1.6</maven.compiler.target>
-    </properties>
 
     <dependencies>
         <dependency>
@@ -63,22 +54,9 @@
             <version>0.33.0</version>
             <scope>test</scope>
         </dependency>
-<<<<<<< HEAD
-        <dependency>
-            <groupId>org.apache.logging.log4j</groupId>
-            <artifactId>log4j-core</artifactId>
-            <scope>test</scope>
-        </dependency>
-        <dependency>
-            <groupId>org.apache.logging.log4j</groupId>
-            <artifactId>log4j-slf4j-impl</artifactId>
-            <scope>test</scope>
-        </dependency>
         <dependency>
             <groupId>com.google.guava</groupId>
             <artifactId>guava</artifactId>
         </dependency>
-=======
->>>>>>> 13933297
     </dependencies>
 </project>